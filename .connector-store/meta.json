{
    "name": "Snowflake",
    "owner": "WSO2",
    "category": "Storage and Content Management",
    "documentationUrl": "https://mi.docs.wso2.com/en/latest/reference/connectors/snowflake-connector/snowflake-connector-overview/",
    "description": "The Snowflake Connector offers a complete range of Snowflake operations using WSO2 MI. It provides functionalities to execute a set of standard Snowflake DDL, DML and query commands.",
    "status": "Active",
    "labels": [
        "database"
    ],
    "releases": [
        {
            "tagName": "v1.0.1",
            "products": [
<<<<<<< HEAD
                "MI 4.x.x"
=======
                "MI 4.3.0",
                "MI 4.2.0"
>>>>>>> 96f19f02
            ],
            "isHidden": false
        }
    ]
}<|MERGE_RESOLUTION|>--- conflicted
+++ resolved
@@ -12,12 +12,7 @@
         {
             "tagName": "v1.0.1",
             "products": [
-<<<<<<< HEAD
                 "MI 4.x.x"
-=======
-                "MI 4.3.0",
-                "MI 4.2.0"
->>>>>>> 96f19f02
             ],
             "isHidden": false
         }
